--- conflicted
+++ resolved
@@ -16,11 +16,8 @@
 #                 |--> ActionError --> FritzActionError
 #                 |--> ServiceError --> FritzServiceError
 #                 |
-<<<<<<< HEAD
 #                 |--> FritzAuthorizationError
-=======
 #                 |--> FritzAHAInterfaceError
->>>>>>> 4e823a95
 #                 |
 #                 |--> FritzResourceError
 #                 |
