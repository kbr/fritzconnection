"""
Module to get information about WLAN devices.
"""
# This module is part of the FritzConnection package.
# https://github.com/kbr/fritzconnection
# License: MIT (https://opensource.org/licenses/MIT)
# Author: Bernd Strebel, Klaus Bremer


from __future__ import annotations

import io
import itertools
import random
import string
from warnings import warn

from ..core.exceptions import FritzServiceError
from .fritzbase import AbstractLibraryBase

try:
    import segno.helpers
except ImportError:
    SEGNO_INSTALLED = False
else:
    SEGNO_INSTALLED = True

# important: don't set an extension number here:
SERVICE = 'WLANConfiguration'
DEFAULT_PASSWORD_LENGTH = 12
_QR_SECURITY_WPA = 'WPA'
_QR_SECURITY_WEP  = 'WEP'
_QR_SECURITY_NO_PASS = 'nopass'
_BEACONTYPE_TO_QR_SECURITY = {
    'WPA': _QR_SECURITY_WPA,
    '11i': _QR_SECURITY_WPA,
    'WPAand11i': _QR_SECURITY_WPA,
    'WPA3': _QR_SECURITY_WPA,
    '11iandWPA3': _QR_SECURITY_WPA,
    'Basic': _QR_SECURITY_WEP,
    'OWE': _QR_SECURITY_NO_PASS,
    'OWETrans': _QR_SECURITY_NO_PASS,
    'None': _QR_SECURITY_NO_PASS,
}


def _get_wifi_qr_code(instance, kind='svg', security=None, scale=4, border=0):
    """
    Returns a file-like object providing a bytestring representing a
    qr-code for wlan access. `instance` is a FritzWLAN or FritzGuestWLAN
    instance. `kind` describes the type of the qr-code. Supported types
    are: 'svg', 'png', 'pdf', 'text' and 'text-compact'. Default is 'svg'.

    This function is not intended to get called directly. Instead it is
    available as a method on FritzWLAN instances (as well as on
    subclasses like FritzGuestWLAN) if the third party package `segno`
    is installed.

    Consider `guest_wlan` is a FritzGuestWLAN instance, then the
    following code will return a file like object with the qr-code image
    data in png-format: ::

        stream = guest_wlan.get_wifi_qr_code(kind='png')

    The stream can get used anywhere, where a file like object is
    expected, i.e. writing the content to a file (Note: the suffix must
    match the kind of the qr-code format): ::

        with open('qr_code.png', 'wb') as fobj:
            fobj.write(stream.read())

    The stream can be printed out if qr-code is represented as text: ::

        stream = guest_wlan.get_wifi_qr_code(kind='text')
        print(stream.getvalue())

    If `segno` is not installed the call will trigger an
    AttributeError when called on an instance and a NameError when
    called directly.

    .. versionadded:: 1.9.0

    The parameters `security` and `hidden` allow to forward these
    informations to the `segno` library. `security` is `None` or a
    string like `WPA`. `hidden` is a boolean value indicating the
    visibility of the network .

    .. versionadded:: 1.9.1

    If the `security` is `None` (default) the beacontype of the network
    is used to set the WLAN-Type accordingly. If the value of `security`
    is something else, this value gets used.

    `scale` defines the size of the produced qr-code. Default value is 4.

    .. versionadded:: 1.10

    """
<<<<<<< HEAD
    stream = io.BytesIO()
    if not security:
        # if beacon type is something unknown, assume a "no pass" connection:
        security = _BEACONTYPE_TO_QR_SECURITY.get(instance.beacontype,
                                                  _QR_SECURITY_NO_PASS)
=======
    security = _get_beacon_security(instance, security)
    password = instance.get_password() if security != NO_PASS else None
>>>>>>> c6336865
    qr_code = segno.helpers.make_wifi(
        ssid=instance.ssid,
        password=password,
        security=security,
        hidden=instance.is_hidden
    )
    if kind in ['text', 'text-compact']:
        stream = io.StringIO()
        compact = kind != 'text'
        qr_code.terminal(out=stream, border=border, compact=compact)
    else:
        stream = io.BytesIO()
        qr_code.save(out=stream, kind=kind, scale=scale, border=border)
    stream.seek(0)
    return stream


def _qr_code_enabler(cls):
    """Classdecorator to inject qr-capabilities at import time."""
    if SEGNO_INSTALLED:
        cls.get_wifi_qr_code = _get_wifi_qr_code
    return cls


@_qr_code_enabler
class FritzWLAN(AbstractLibraryBase):
    """
    Class to list all known wlan devices. All parameters are optional.
    If given, they have the following meaning: `fc` is an instance of
    FritzConnection, `address` the ip of the Fritz!Box, `port` the port
    to connect to, `user` the username, `password` the password,
    `timeout` a timeout as floating point number in seconds, `use_tls` a
    boolean indicating to use TLS (default False). The *service*
    parameter specifies the configuration in use. Typically this is 1
    for 2.4 GHz, 2 for 5 GHz and 3 for a guest network. This can vary
    depending on the router model and change with future standards.
    """
    def __init__(self, *args, service=1, **kwargs):
        super().__init__(*args, **kwargs)
        self.service = service

    def _action(self, actionname, **kwargs):
        service = f'{SERVICE}{self.service}'
        return self.fc.call_action(service, actionname, **kwargs)

    @property
    def host_number(self) -> int:
        """
        Number of registered wlan devices for the active
        WLANConfiguration.
        """
        result = self._action('GetTotalAssociations')
        return result['NewTotalAssociations']

    @property
    def total_host_number(self) -> int:
        """
        Total NewAssociatedDeviceIndexNumber of registered wlan devices
        for all WLANConfigurations.
        """
        total = 0
        _service = self.service
        for service in itertools.count(1):
            self.service = service
            try:
                total += self.host_number
            except FritzServiceError:
                break
        self.service = _service
        return total

    @property
    def ssid(self) -> str:
        """The WLAN SSID"""
        result = self._action('GetSSID')
        return result['NewSSID']

    @ssid.setter
    def ssid(self, value: str) -> None:
        self._action('SetSSID', NewSSID=value)

    @property
    def beacontype(self) -> str:
        """
        Represents the beacontype for the network as string.
        At time of writing (OS 7.29) possible values are:
        `None, 11i, WPAand11i, 11iandWPA3` for the private WiFi-security
        settings and `None, 11i, 11iandWPA3, OWETrans` for the guest
        network.
        """
        return self.get_info()['NewBeaconType']

    @property
    def is_hidden(self) -> bool:
        """Returns True if the SSID hidden (not advertised through beacons)."""
        return not self._action('GetBeaconAdvertisement')['NewBeaconAdvertisementEnabled']

    @property
    def channel(self) -> int:
        """The WLAN channel in use"""
        return self.channel_info()['NewChannel']

    @property
    def alternative_channels(self) -> str:
        """Alternative channels (as string)"""
        return self.channel_info()['NewPossibleChannels']

    def channel_infos(self) -> dict:
        """
        .. deprecated:: 1.9.0
           Use :func:`channel_info` instead.
        """
        warn('This method is deprecated. Use "channel_info" instead.', DeprecationWarning)
        return self.channel_info()

    def channel_info(self) -> dict:
        """
        Return a dictionary with the keys *NewChannel* and
        *NewPossibleChannels* indicating the active channel and
        alternative ones.
        """
        return self._action('GetChannelInfo')

    def set_channel(self, number: int) -> None:
        """
        Set a new channel. *number* must be a valid channel number for
        the active WLAN. (Valid numbers are listed by *alternative_channels*.)
        """
        self._action('SetChannel', NewChannel=number)

    def get_generic_host_entry(self, index: int) -> dict:
        """
        Return a dictionary with information about the device
        internally stored at the position 'index'.
        """
        result = self._action(
            'GetGenericAssociatedDeviceInfo',
            NewAssociatedDeviceIndex=index
        )
        return result

    def get_specific_host_entry(self, mac_address: str) -> dict:
        """
        Return a dictionary with information about the device
        with the given 'mac_address'.
        """
        result = self._action(
            'GetSpecificAssociatedDeviceInfo',
            NewAssociatedDeviceMACAddress=mac_address
        )
        return result

    def get_hosts_info(self) -> list[dict]:
        """
        Returns a list of dictionaries with information about the known
        hosts. The dict-keys are: 'service', 'index', 'status', 'mac',
        'ip', 'signal', 'speed'
        """
        information = []
        for index in itertools.count():
            try:
                host = self.get_generic_host_entry(index)
            except IndexError:
                break
            information.append({
                'service': self.service,
                'index': index,
                'status': host['NewAssociatedDeviceAuthState'],
                'mac': host['NewAssociatedDeviceMACAddress'],
                'ip': host['NewAssociatedDeviceIPAddress'],
                'signal': host['NewX_AVM-DE_SignalStrength'],
                'speed': host['NewX_AVM-DE_Speed']
            })
        return information

    def get_info(self) -> dict:
        """
        Returns a dictionary with general internal information about
        the current wlan network according to the AVM documentation.
        """
        return self._action("GetInfo")

    @property
    def is_enabled(self) -> bool:
        """Returns whether the network is enabled."""
        return self.get_info()["NewEnable"]

    def enable(self) -> None:
        """Enables the associated network."""
        self._set_enable(True)

    def disable(self) -> None:
        """Disables the associated network."""
        self._set_enable(False)

    def _set_enable(self, status):
        """Helper function for enable|disable."""
        self._action("SetEnable", arguments={"NewEnable": status})

    def get_password(self) -> str:
        """Returns the current password of the associated wlan."""
        return self._action("GetSecurityKeys")["NewKeyPassphrase"]

    def set_password(
        self,
        password: str | None = None,
        length: int = DEFAULT_PASSWORD_LENGTH
    ) -> None:
        """
        Sets a new password for the associated wlan.
        If no password is given a new one is created with the given
        length (the new password can get read with a subsequent call of
        `get_password`). Also creates a new pre-shared key.
        """
        preshared_key = self._create_preshared_key()
        password = password or self._create_password(length)
        arguments = {
            "NewKeyPassphrase": password,
            "NewPreSharedKey": preshared_key,
            "NewWEPKey0": "",
            "NewWEPKey1": "",
            "NewWEPKey2": "",
            "NewWEPKey3": "",
        }
        self._action("SetSecurityKeys", arguments=arguments)

    def _create_preshared_key(self):
        """
        Returns a new pre-shared key for setting a new password.
        The sequence is of uppercase characters as this is default on FritzOS
        at time of writing.
        """
        info = self.get_info()
        characters = info["NewAllowedCharsPSK"]
        length = info["NewMaxCharsPSK"]
        return "".join(random.choices(characters, k=length)).upper()

    @staticmethod
    def _create_password(length):
        """
        Returns a human-readable password with the given length.
        """
        # add just two human-readable special characters.
        # password strength increases with the length.
        # character permutations are: 64**length
        characters = string.ascii_letters + string.digits + "@#"
        return "".join(random.choices(characters, k=length))


class FritzGuestWLAN(FritzWLAN):
    """
    Inherits from FritzWLAN and provides all the same methods but for
    the guest network. On devices not providing a guest network this
    class will not fail, but handle the wlan network with the highest
    internal service number (which is by default the guest network on
    guest network providing devices).

    All parameters are optional. If given, they have the following
    meaning: `fc` is an instance of FritzConnection, `address` the ip of
    the Fritz!Box, `port` the port to connect to, `user` the username,
    `password` the password, `timeout` a timeout as floating point
    number in seconds, `use_tls` a boolean indicating to use TLS
    (default False).
    """
    def __init__(self, *args, **kwargs):
        """
        Initialize the guest wlan instance. All parameters are
        optional. If given, they have the following meaning: `fc` is an
        instance of FritzConnection, `address` the ip of the Fritz!Box,
        `port` the port to connect to, `user` the username, `password`
        the password, `timeout` a timeout as floating point number in
        seconds, `use_tls` a boolean indicating to use TLS (default
        False).
        """
        super().__init__(*args, **kwargs)
        for n in itertools.count(1):
            service = self.fc.services.get(f"{SERVICE}{n}")
            if service is None:
                self.service = n - 1
                break<|MERGE_RESOLUTION|>--- conflicted
+++ resolved
@@ -96,16 +96,10 @@
     .. versionadded:: 1.10
 
     """
-<<<<<<< HEAD
-    stream = io.BytesIO()
     if not security:
         # if beacon type is something unknown, assume a "no pass" connection:
         security = _BEACONTYPE_TO_QR_SECURITY.get(instance.beacontype,
                                                   _QR_SECURITY_NO_PASS)
-=======
-    security = _get_beacon_security(instance, security)
-    password = instance.get_password() if security != NO_PASS else None
->>>>>>> c6336865
     qr_code = segno.helpers.make_wifi(
         ssid=instance.ssid,
         password=password,
