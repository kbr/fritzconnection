from setuptools import setup, find_packages


with open('README.rst') as file:
    the_long_description = file.read()


setup(
    name = 'fritzconnection',
<<<<<<< HEAD
    version = package_version,
    packages = find_packages(exclude=['*.tests']),
=======
    version = '1.3.0-dev',
    packages = find_packages(),
>>>>>>> cfad97d5
    license = 'MIT',
    description = 'Communicate with the AVM FRITZ!Box',
    long_description = the_long_description,
    author = 'Klaus Bremer',
    author_email = 'bremer@bremer-media.de',
    url = 'https://github.com/kbr/fritzconnection',
    classifiers = [
        'Development Status :: 4 - Beta'
        'Environment :: Console',
        'Intended Audience :: Developers',
        'License :: OSI Approved :: MIT License',
        'Natural Language :: English',
        'Operating System :: OS Independent',
        'Programming Language :: Python :: 3',
        'Programming Language :: Python :: 3.6',
        'Programming Language :: Python :: 3.7',
        'Programming Language :: Python :: 3.8',
        'Topic :: Software Development :: Libraries :: Python Modules',
    ],
    keywords = 'AVM FRITZ!Box fritzbox fritz',
    python_requires = ">= 3.6",
    install_requires = [
        'requests>=2.22.0',
    ],
    entry_points={'console_scripts': [
        'fritzconnection = fritzconnection.cli.fritzinspection:main',
        'fritzcall = fritzconnection.cli.fritzcall:main',
        'fritzhomeauto = fritzconnection.cli.fritzhomeauto:main',
        'fritzhosts = fritzconnection.cli.fritzhosts:main',
        'fritzphonebook = fritzconnection.cli.fritzphonebook:main',
        'fritzstatus = fritzconnection.cli.fritzstatus:main',
        'fritzwlan = fritzconnection.cli.fritzwlan:main',
    ]}
)<|MERGE_RESOLUTION|>--- conflicted
+++ resolved
@@ -7,13 +7,8 @@
 
 setup(
     name = 'fritzconnection',
-<<<<<<< HEAD
-    version = package_version,
+    version = '1.3.0-dev',
     packages = find_packages(exclude=['*.tests']),
-=======
-    version = '1.3.0-dev',
-    packages = find_packages(),
->>>>>>> cfad97d5
     license = 'MIT',
     description = 'Communicate with the AVM FRITZ!Box',
     long_description = the_long_description,
